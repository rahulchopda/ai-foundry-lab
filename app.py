import streamlit as st
import json
import os
import time
import yaml
from typing import Dict, List, Optional
import fitz
from azure.identity import DefaultAzureCredential
from model_orchestrator import ModelOrchestrator
<<<<<<< HEAD
from pii_analyzer import PIIHandler  # Add this import
import re
=======
from pii_analyzer import PIIHandler
>>>>>>> 6ea29d05

try:
    from governance_logger import log_interaction, load_logs
    HAS_GOVERNANCE = True
except Exception:
    HAS_GOVERNANCE = False

# Initialize PII Handler
pii_handler = PIIHandler()

# --- Load Config ---
cfg = {}
config_path = os.path.join(os.path.dirname(__file__), "config.yaml")
if os.path.exists(config_path):
    try:
        with open(config_path, "r") as f:
            cfg = yaml.safe_load(f) or {}
    except Exception as e:
        st.warning(f"Could not load config.yaml: {e}")

model_endpoints = cfg.get("MODEL_ENDPOINTS", {})
api_key = cfg.get("API_KEY")
model_choices = cfg.get("MODEL_DEPLOYMENTS", [])
model_cost = cfg.get("MODEL_COST", {})

# Document processing functions
def extract_pdf_text(file_content) -> str:
    """Process uploaded PDF and return text content"""
    text = ""
    doc = fitz.open(stream=file_content, filetype="pdf")
    for page in doc:
        text += page.get_text()
    return text

# Model handler wrapper
def call_foundry_with_guardrails(endpoint: str, prompt: str, model_name: str) -> Dict:
    """Use ModelOrchestrator handler when available"""
    orchestrator = ModelOrchestrator(model_endpoints, api_key)
    handler = orchestrator.get_handler(model_name)
    print(f"Using handler {handler.__class__.__name__} with endpoint {handler.endpoint!r}")

    try:
        raw = handler.call(prompt)
        # Display results
        
        if isinstance(raw, str):
            return {
                "content": raw,
                "metrics": {},
                "guardrails": {},
                "monitoring": {}
            }
        return raw
    except Exception as e:
        return {
            "content": None,
            "error": str(e),
            "metrics": {},
            "guardrails": {},
            "monitoring": {}
        }

GOVERNANCE_METRICS = {
    "Model Usage": 324,
    "Team Accesses": 18,
    "Compliance Checks": "Passed",
    "Audit Trail": "Enabled",
    "Data Residency": "US/EU",
    "Last Model Update": "2025-09-10",
}

# Set wide layout, remove sidebar
st.set_page_config(page_title="Azure AI Foundry Playground", initial_sidebar_state="collapsed")

# Inject Bootstrap CSS for professional widgets/icons and custom style for wide layout
st.markdown("""
<link href="https://cdn.jsdelivr.net/npm/bootstrap@5.3.2/dist/css/bootstrap.min.css" rel="stylesheet">
<style>
body, .main, .block-container {
    font-family: 'Helvetica Neue', 'Segoe UI', 'Arial', sans-serif !important;
    background-color: #ffffff !important;
    color: #1a1a1a !important;
}
.block-container {
    max-width: 90vw !important;
    width: 90vw !important;
    min-width: 90vw !important;
    margin-left: 5vw !important;
}
header[data-testid="stHeader"] {
    background: none;
}
.ms-header {
    background: linear-gradient(90deg, #002855 70%, #0051a8 100%);
    color: #fff;
    padding: 2.5rem 0 1rem 0;
    border-radius: 0 0 16px 16px;
    text-align: center;
    margin-bottom: 2rem;
    box-shadow: 0 8px 32px rgba(0,40,85,0.08);
}
.ms-logo {
    height: 40px;
    margin-bottom: 1rem;
    filter: drop-shadow(0 2px 6px #00285530);
}
.ms-card {
    background: #fff;
    border-radius: 12px;
    box-shadow: 0 2px 16px rgba(0,40,85,0.10);
    padding: 2rem 2rem 1.5rem 2rem;
    margin-bottom: 2rem;
    border: 1.5px solid #eaecef;
}
.ms-section-title {
    font-size: 1.45rem;
    color: #0051a8;
    font-weight: 600;
    margin-bottom: 1rem;
    letter-spacing: 1.5px;
    font-family: 'Helvetica Neue', 'Segoe UI', 'Arial', sans-serif !important;
}
.ms-success {
    background: #e0f0ff;
    border-left: 6px solid #0051a8;
    padding: 1.2rem 1rem;
    border-radius: 8px;
    margin-bottom: 1rem;
    color: #002855;
    font-weight: 500;
}
.ms-footer {
    text-align: center;
    color: #002855;
    padding: 2.5rem 0 1.5rem 0;
    font-size: 1.1rem;
    letter-spacing: 1px;
    background: #f7f8fa;
    border-top: 2px solid #eaecef;
    margin-top: 2rem;
}
.ms-divider {
    border: none;
    border-top: 1px solid #eaecef;
    margin: 1rem 0;
}
.stButton>button {
    background: linear-gradient(90deg, #002855 70%, #0051a8 100%) !important;
    color: #fff !important;
    font-weight: 600 !important;
    border: none !important;
    border-radius: 8px !important;
    padding: 0.6rem 1.3rem !important;
    font-size: 1.1rem !important;
    box-shadow: 0 2px 8px rgba(0,40,85,0.12) !important;
    transition: background 0.2s;
}
.stButton>button:hover {
    background: #0051a8 !important;
    color: #fff !important;
}
.stExpander {
    border: 1px solid #eaecef !important;
    background: #f7f8fa !important;
    border-radius: 8px !important;
}
.badge-foundry {
    background: #0051a8;
    color: #fff;
    font-size: 1rem;
    padding: 0.3em 0.7em;
    border-radius: 0.6em;
    margin-left: 0.5em;
}
.bootstrap-icon {
    font-size: 1.15em;
    vertical-align: middle;
    color: #0051a8;
    margin-right: 0.25em;
}
@media (max-width: 1200px) {
    .block-container {
        max-width: 98vw !important;
        width: 98vw !important;
        min-width: 98vw !important;
        margin-left: 1vw !important;
    }
}
</style>
<link rel="stylesheet" href="https://cdn.jsdelivr.net/npm/bootstrap-icons@1.10.5/font/bootstrap-icons.css">
""", unsafe_allow_html=True)

# Morgan Stanley-style header
st.markdown("""
<div class="ms-header">
    <img src="https://www.morganstanley.com/etc/designs/mscorporate/clientlibs/mscorporate/resources/images/ms-logo.svg" class="ms-logo" alt="Morgan Stanley Logo" />
    <h1 style="margin-bottom:8px;font-family: 'Helvetica Neue', 'Segoe UI', 'Arial', sans-serif !important;">Gen AI Playground</h1>
    <span style="font-size:1.2rem;font-weight:400;">
        Experiment, Evaluate, Govern, and Monitor AI Models
        <span class="badge-foundry">Powered by Azure AI Foundry</span>
    </span>
</div>
""", unsafe_allow_html=True)

# --- Model selection ---
#st.markdown('<div class="ms-section-title">Model Selection</div>', unsafe_allow_html=True)
#if model_choices:
#    selected_model = st.selectbox("Choose model:", model_choices)
#else:
#    st.warning("No models configured. Please check config.yaml")
#    selected_model = None


# Model Selection
AVAILABLE_MODELS = ["mistral-small-2503", "Phi-4-mini-instruct", "gpt-4.1","gpt-4.1-mini"]
st.markdown('<div class="ms-section-title">Model Selection</div>', unsafe_allow_html=True)
selected_models = []
for m in AVAILABLE_MODELS:
    if st.checkbox(m, key=f"model_{m}"):
        selected_models.append(m)

# --- Input Text/Document ---
st.markdown('<div class="ms-section-title">Input Data</div>', unsafe_allow_html=True)
input_type = st.radio("Select input type", ["Text", "Document Upload"], horizontal=True)

if input_type == "Text":
    input_text = st.text_area("Enter your input text here", height=180)
    doc_data = input_text
    doc_name = "Text Entered"
elif input_type == "Document Upload":
    uploaded_file = st.file_uploader("Upload a document (PDF)", type=["pdf"])
    doc_data = None
    doc_name = None
    if uploaded_file is not None:
        doc_name = uploaded_file.name
        file_size = len(uploaded_file.getvalue()) / 1024  # KB
        st.markdown(
            f'<div class="ms-success">File uploaded: <b>{doc_name}</b> ({file_size:.1f} KB)</div>',
            unsafe_allow_html=True
        )
        if uploaded_file:
            doc_data = extract_pdf_text(uploaded_file.getvalue())
        else:
            doc_data = ""

# Add PII Detection option after input
if doc_data:
    st.markdown('<div class="ms-section-title">PII Detection</div>', unsafe_allow_html=True)
    run_pii = st.checkbox("Detect and redact sensitive information (PII)")

    if run_pii:
        try:
            with st.spinner("Detecting sensitive information..."):
                pii_result = pii_handler.analyze_text(doc_data)

                if pii_result["success"]:
                    if pii_result["entities"]:
                        st.markdown('<div class="ms-success">PII Detection Results</div>', unsafe_allow_html=True)

                        # Show detected entities
                        with st.expander("View Detected Sensitive Information"):
                            for entity in pii_result["entities"]:
                                st.markdown(f"""
                                    **{entity.category}** found:
                                    - Text: `{entity.text}`
                                    - Confidence: {entity.confidence_score:.2f}
                                """)

                        # Update doc_data with redacted text
                        doc_data = pii_result["redacted_text"]
                        st.info("Input text has been redacted for sensitive information")
                    else:
                        st.success("No sensitive information (PII) detected in the text")
                else:
                    st.error(f"PII detection failed: {pii_result.get('error', 'Unknown error')}")

        except Exception as e:
            st.error(f"Error during PII detection: {str(e)}")

# Prompt
st.markdown('<div class="ms-section-title">Prompt</div>', unsafe_allow_html=True)
prompt = st.text_area("Enter your prompt here", height=180)


    
# --- Run Models with Guardrails ---
st.markdown('<div class="ms-section-title">Model Execution</div>', unsafe_allow_html=True)
if st.button("Run Models with Guardrails", type="primary", use_container_width=True):
    if not doc_data:
        st.error("Please provide input text or upload a document first.")
        st.stop()
<<<<<<< HEAD
    
    #progress_bar = st.progress(0)
    #status_text = st.empty()
    # Prepare prompt
    if doc_data:    
        prompt = prompt + " " + doc_data
    #progress_bar.progress(50)
    #status_text.text("Calling models...")

    # Display the final prompt
    st.markdown("#### Final Prompt")
    st.code(prompt, language="text")

    if not selected_models:
        st.error("Please select at least one model first.")
        st.stop()

    cols = st.columns(len(selected_models))  # side-by-side results
    
    for i, model_name in enumerate(selected_models):
        with cols[i]:
            st.markdown(f"**{model_name}**")
            try:
                # Call model
                azure_endpoint = model_endpoints.get(model_name, "").strip()
                print(model_name, azure_endpoint, prompt, model_name)
                raw = call_foundry_with_guardrails(
                    azure_endpoint, prompt, model_name
                )

                
                # --- Content ---
                model_response = raw.choices[0].message.content

                # --- Total tokens ---
                total_tokens = raw.usage.total_tokens

                # --- Safety flags ---
                safety = raw.choices[0].content_filter_results
                safety_flags = sum(1 for v in safety.values() if isinstance(v, dict) and v.get("filtered") is True)

                    
                # Extract values
                #model_response = response["choices"][0]["message"]["content"]
                #total_tokens = response["usage"]["total_tokens"]
                #safety_flags = response["choices"][0]["content_filter_results"]
                print("model_response:", model_response)
                print("total_tokens:", total_tokens)
                print("safety:", safety)
                print("safety_flags:", safety_flags)
                # Cost estimation (example rates, adjust as needed)
                cost_per_1m_tokens=cfg.get("MODEL_COST")[model_name]
                print("cost_per_1m_tokens:", cost_per_1m_tokens)
                #cost_per_1m_tokens = float(cost_per_1m_tokens.strip())
                cost_estimate = (total_tokens / 1000000) * cost_per_1m_tokens 

                st.subheader("Model Response")
                st.write(model_response)

                st.subheader("Total Tokens")
                st.write(total_tokens)

                st.subheader("Safety Flags")
                st.write(safety_flags)

                st.subheader("cost estimate")
                st.write(cost_estimate)
            except Exception as e:
                st.error(f"Error with {model_name}: {e}")           
            
=======

    if not selected_model:
        st.error("Please select a model first.")
        st.stop()

    st.markdown('<div class="ms-section-title">Processing</div>', unsafe_allow_html=True)
    progress_bar = st.progress(0)
    status_text = st.empty()

    try:
        # Prepare prompt
        status_text.text("Preparing prompt...")
        progress_bar.progress(20)

        final_prompt = prompt + " " + doc_data

        # Display the final prompt
        st.markdown('<div class="ms-section-title">Final Prompt</div>', unsafe_allow_html=True)
        st.code(final_prompt, language="text")

        # Call model
        status_text.text("Calling AI model...")
        progress_bar.progress(50)

        azure_endpoint = model_endpoints.get(selected_model, "").strip()
        response = call_foundry_with_guardrails(azure_endpoint, final_prompt, selected_model)

        progress_bar.progress(100)
        status_text.text("Processing complete!")

        # Display results
        st.markdown('<div class="ms-section-title">Results</div>', unsafe_allow_html=True)

        # Model response
        st.markdown("### Model Response")
        st.write(response.get("content", "No response content."))

        # Metrics and governance
        st.markdown("### Processing Metrics")
        metrics_cols = st.columns(4)
        with metrics_cols[0]:
            st.metric("Model", selected_model)
        with metrics_cols[1]:
            st.metric("Tokens Used", response.get("metrics", {}).get("token_usage", "N/A"))
        with metrics_cols[3]:
            st.metric("Safety Flags", len(response.get("guardrails", {})))

    except Exception as e:
        st.error(f"An error occurred: {str(e)}")
        st.exception(e)
        if HAS_GOVERNANCE:
            log_interaction({
                "model": selected_model,
                "status": "error",
                "error": str(e)
            })

# Monitoring Section with HTML Files
st.markdown('<div class="ms-section-title">Monitoring Dashboard</div>', unsafe_allow_html=True)
monitoring_cols = st.columns(3)

with monitoring_cols[0]:
    st.markdown('<div class="ms-section-title">Model Performance Metrics</div>', unsafe_allow_html=True)
    with open(os.path.join(os.path.dirname(__file__), "io_metrics.html"), "r", encoding="utf-8") as f:
        st.components.v1.html(f.read(), height=400, scrolling=True)

with monitoring_cols[1]:
    st.markdown('<div class="ms-section-title">Request Count Over Time</div>', unsafe_allow_html=True)
    with open(os.path.join(os.path.dirname(__file__), "request_count.html"), "r", encoding="utf-8") as f:
        st.components.v1.html(f.read(), height=400, scrolling=True)

with monitoring_cols[2]:
    st.markdown('<div class="ms-section-title">Model Latency (ms)</div>', unsafe_allow_html=True)
    with open(os.path.join(os.path.dirname(__file__), "latency.html"), "r", encoding="utf-8") as f:
        st.components.v1.html(f.read(), height=400, scrolling=True)

st.markdown('<div class="ms-section-title">Governance Summary Metrics</div>', unsafe_allow_html=True)
if HAS_GOVERNANCE:
    logs = load_logs()
    if logs is not None and not logs.empty:
        st.dataframe(logs)
        metric_cols = st.columns(3)
        with metric_cols[0]:
            st.metric("Total Interactions", len(logs))
        with metric_cols[1]:
            if "latency_ms" in logs.columns:
                st.metric("Avg Latency (ms)", f"{logs['latency_ms'].mean():.2f}")
        with metric_cols[2]:
            if "tokens_used" in logs.columns:
                st.metric("Avg Tokens/Request", f"{logs['tokens_used'].mean():.1f}")
    else:
        st.info("No governance logs available yet.")
else:
    st.warning("Governance logging not available. Please check governance_logger.py")
>>>>>>> 6ea29d05

# Footer
st.markdown("""
<div class="ms-footer">
    Azure AI Foundry Playground by Morgan Stanley<br>
</div>
""", unsafe_allow_html=True)<|MERGE_RESOLUTION|>--- conflicted
+++ resolved
@@ -7,18 +7,8 @@
 import fitz
 from azure.identity import DefaultAzureCredential
 from model_orchestrator import ModelOrchestrator
-<<<<<<< HEAD
 from pii_analyzer import PIIHandler  # Add this import
 import re
-=======
-from pii_analyzer import PIIHandler
->>>>>>> 6ea29d05
-
-try:
-    from governance_logger import log_interaction, load_logs
-    HAS_GOVERNANCE = True
-except Exception:
-    HAS_GOVERNANCE = False
 
 # Initialize PII Handler
 pii_handler = PIIHandler()
@@ -304,7 +294,6 @@
     if not doc_data:
         st.error("Please provide input text or upload a document first.")
         st.stop()
-<<<<<<< HEAD
     
     #progress_bar = st.progress(0)
     #status_text = st.empty()
@@ -373,104 +362,26 @@
                 st.subheader("cost estimate")
                 st.write(cost_estimate)
             except Exception as e:
-                st.error(f"Error with {model_name}: {e}")           
-            
-=======
-
-    if not selected_model:
-        st.error("Please select a model first.")
-        st.stop()
-
-    st.markdown('<div class="ms-section-title">Processing</div>', unsafe_allow_html=True)
-    progress_bar = st.progress(0)
-    status_text = st.empty()
-
-    try:
-        # Prepare prompt
-        status_text.text("Preparing prompt...")
-        progress_bar.progress(20)
-
-        final_prompt = prompt + " " + doc_data
-
-        # Display the final prompt
-        st.markdown('<div class="ms-section-title">Final Prompt</div>', unsafe_allow_html=True)
-        st.code(final_prompt, language="text")
-
-        # Call model
-        status_text.text("Calling AI model...")
-        progress_bar.progress(50)
-
-        azure_endpoint = model_endpoints.get(selected_model, "").strip()
-        response = call_foundry_with_guardrails(azure_endpoint, final_prompt, selected_model)
-
-        progress_bar.progress(100)
-        status_text.text("Processing complete!")
-
-        # Display results
-        st.markdown('<div class="ms-section-title">Results</div>', unsafe_allow_html=True)
-
-        # Model response
-        st.markdown("### Model Response")
-        st.write(response.get("content", "No response content."))
-
-        # Metrics and governance
-        st.markdown("### Processing Metrics")
-        metrics_cols = st.columns(4)
-        with metrics_cols[0]:
-            st.metric("Model", selected_model)
-        with metrics_cols[1]:
-            st.metric("Tokens Used", response.get("metrics", {}).get("token_usage", "N/A"))
-        with metrics_cols[3]:
-            st.metric("Safety Flags", len(response.get("guardrails", {})))
-
-    except Exception as e:
-        st.error(f"An error occurred: {str(e)}")
-        st.exception(e)
-        if HAS_GOVERNANCE:
-            log_interaction({
-                "model": selected_model,
-                "status": "error",
-                "error": str(e)
-            })
+                st.error(f"Error with {model_name}: {e}") 
 
 # Monitoring Section with HTML Files
-st.markdown('<div class="ms-section-title">Monitoring Dashboard</div>', unsafe_allow_html=True)
-monitoring_cols = st.columns(3)
-
-with monitoring_cols[0]:
-    st.markdown('<div class="ms-section-title">Model Performance Metrics</div>', unsafe_allow_html=True)
-    with open(os.path.join(os.path.dirname(__file__), "io_metrics.html"), "r", encoding="utf-8") as f:
-        st.components.v1.html(f.read(), height=400, scrolling=True)
-
-with monitoring_cols[1]:
-    st.markdown('<div class="ms-section-title">Request Count Over Time</div>', unsafe_allow_html=True)
-    with open(os.path.join(os.path.dirname(__file__), "request_count.html"), "r", encoding="utf-8") as f:
-        st.components.v1.html(f.read(), height=400, scrolling=True)
-
-with monitoring_cols[2]:
-    st.markdown('<div class="ms-section-title">Model Latency (ms)</div>', unsafe_allow_html=True)
-    with open(os.path.join(os.path.dirname(__file__), "latency.html"), "r", encoding="utf-8") as f:
-        st.components.v1.html(f.read(), height=400, scrolling=True)
-
-st.markdown('<div class="ms-section-title">Governance Summary Metrics</div>', unsafe_allow_html=True)
-if HAS_GOVERNANCE:
-    logs = load_logs()
-    if logs is not None and not logs.empty:
-        st.dataframe(logs)
-        metric_cols = st.columns(3)
-        with metric_cols[0]:
-            st.metric("Total Interactions", len(logs))
-        with metric_cols[1]:
-            if "latency_ms" in logs.columns:
-                st.metric("Avg Latency (ms)", f"{logs['latency_ms'].mean():.2f}")
-        with metric_cols[2]:
-            if "tokens_used" in logs.columns:
-                st.metric("Avg Tokens/Request", f"{logs['tokens_used'].mean():.1f}")
-    else:
-        st.info("No governance logs available yet.")
-else:
-    st.warning("Governance logging not available. Please check governance_logger.py")
->>>>>>> 6ea29d05
+#st.markdown('<div class="ms-section-title">Monitoring Dashboard</div>', unsafe_allow_html=True)
+#monitoring_cols = st.columns(3)
+
+#with monitoring_cols[0]:
+#    st.markdown('<div class="ms-section-title">Model Performance Metrics</div>', unsafe_allow_html=True)
+#    with open(os.path.join(os.path.dirname(__file__), "io_metrics.html"), "r", encoding="utf-8") as f:
+#        st.components.v1.html(f.read(), height=400, scrolling=True)
+
+#with monitoring_cols[1]:
+#    st.markdown('<div class="ms-section-title">Request Count Over Time</div>', unsafe_allow_html=True)
+#    with open(os.path.join(os.path.dirname(__file__), "request_count.html"), "r", encoding="utf-8") as f:
+#        st.components.v1.html(f.read(), height=400, scrolling=True)
+#
+#with monitoring_cols[2]:
+#    st.markdown('<div class="ms-section-title">Model Latency (ms)</div>', unsafe_allow_html=True)
+#    with open(os.path.join(os.path.dirname(__file__), "latency.html"), "r", encoding="utf-8") as f:
+#        st.components.v1.html(f.read(), height=400, scrolling=True)
 
 # Footer
 st.markdown("""
